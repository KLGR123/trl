# Copyright 2020-2025 The HuggingFace Team. All rights reserved.
#
# Licensed under the Apache License, Version 2.0 (the "License");
# you may not use this file except in compliance with the License.
# You may obtain a copy of the License at
#
#     http://www.apache.org/licenses/LICENSE-2.0
#
# Unless required by applicable law or agreed to in writing, software
# distributed under the License is distributed on an "AS IS" BASIS,
# WITHOUT WARRANTIES OR CONDITIONS OF ANY KIND, either express or implied.
# See the License for the specific language governing permissions and
# limitations under the License.

import contextlib
import os
from collections import defaultdict
from dataclasses import dataclass
from pathlib import Path
from typing import Any, Callable, Optional, Union

import torch
import torch.nn as nn
from accelerate import PartialState, logging
from datasets import Dataset, IterableDataset
from transformers import (
    AutoProcessor,
    BaseImageProcessor,
    DataCollator,
    FeatureExtractionMixin,
    PreTrainedModel,
    PreTrainedTokenizerBase,
    ProcessorMixin,
    TrainingArguments,
)
from transformers.data.data_collator import DataCollatorMixin
from transformers.trainer_callback import TrainerCallback
from transformers.trainer_utils import EvalPrediction
from transformers.utils import is_peft_available

from ..data_utils import (
    apply_chat_template,
    is_conversational,
    is_conversational_from_value,
    maybe_convert_to_chatml,
    pack_dataset,
    prepare_multimodal_messages,
    truncate_dataset,
)
from ..models import clone_chat_template, get_act_offloading_ctx_manager, prepare_peft_model
<<<<<<< HEAD
from ..models.modeling_mtp_extension import MTPExtension
from .data_collator import DataCollatorForLanguageModeling
from .mtp_data_collator import DataCollatorForMTPLanguageModeling
=======
from .base_trainer import BaseTrainer
>>>>>>> e5d437ed
from .sft_config import SFTConfig
from .utils import (
    create_model_from_path,
    entropy_from_logits,
    flush_left,
    pad,
    remove_none_values,
    selective_log_softmax,
)


if is_peft_available():
    from peft import PeftConfig, PeftModel


logger = logging.get_logger(__name__)


FLASH_ATTENTION_VARIANTS = {
    "flash_attention_2",
    "flash_attention_3",
    "kernels-community/flash-attn",
    "kernels-community/vllm-flash-attn3",
    "kernels-community/flash-attn3",
}


def get_dataset_column_names(dataset: Union[Dataset, IterableDataset]) -> list[str]:
    return list(next(iter(dataset)).keys()) if dataset.column_names is None else dataset.column_names


@dataclass
<<<<<<< HEAD
=======
class DataCollatorForLanguageModeling(DataCollatorMixin):
    """
    Data collator used for language modeling data. Inputs are dynamically padded to the maximum length of a batch.

    This collator expects each example in the input list to be a dictionary containing at least the `"input_ids"` key.
    If the input contains a `"completion_mask"`, it is used to set the labels to `-100` for tokens that are not in the
    completion. If `"assistant_masks"` are present, they are used to set the labels to `-100` for tokens that are not
    in the assistant part of the sequence. The collator returns a dictionary containing the following keys:
    - `"input_ids"`: Tensor of input IDs, padded to the maximum length of the batch.
    - `"labels"`: Tensor of labels, padded to the maximum length of the batch. If `completion_only_loss` is set to
    `True`, tokens that are not in the completion are set to -100. If `assistant_masks` are present, tokens that are
    not in the assistant part of the sequence are set to -100. If `padding_free` is set to `False`, the following key
    is also returned:
    - `"attention_mask"`: Tensor of attention masks, padded to the maximum length of the batch.
    If `padding_free` is set to `True`, the following key is also returned:
    - `"position_ids"`: Tensor of position IDs, padded to the maximum length of the batch.

    Args:
        pad_token_id (`int`):
            Token ID to use for padding.
        completion_only_loss (`bool`, *optional*, defaults to `True`):
            When the input contains a completion mask (`completion_mask`), the labels are set to -100 for the tokens
            that are no in the completion.
        padding_free (`bool`, *optional*, defaults to `False`):
            If set to `True`, the sequences will be flattened into a single sequence, and the position IDs will be
            generated accordingly and returned instead of the attention mask.
        pad_to_multiple_of (`int`, *optional*):
            If set, the sequences will be padded to a multiple of this value.
        return_tensors (`str`, *optional*, defaults to `"pt"`):
            Type of Tensor to return. Only `"pt"` is currently supported.

    Examples:
    ```python
    >>> from trl.trainer.sft_trainer import DataCollatorForLanguageModeling

    >>> collator = DataCollatorForLanguageModeling(pad_token_id=0)
    >>> examples = [{"input_ids": [1, 2, 3]}, {"input_ids": [4, 5]}]
    >>> collator(examples)
    {'input_ids': tensor([[  1,  2,  3],
                          [  4,  5,  0]]),
     'attention_mask': tensor([[  1,  1,  1],
                               [  1,  1,  0]]),
     'labels': tensor([[   1,    2,    3],
                       [   4,    5, -100]])}

    >>> # With completion mask
    >>> examples = [
    ...     {"input_ids": [1, 2, 3], "completion_mask": [0, 1, 1]},
    ...     {"input_ids": [4, 5], "completion_mask": [0, 1]},
    ... ]
    >>> collator(examples)
    {'input_ids': tensor([[  1,  2,  3],
                          [  4,  5,  0]]),
     'attention_mask': tensor([[  1,  1,  1],
                               [  1,  1,  0]]),
     'labels': tensor([[-100,    2,    3],
                       [-100,    5, -100]])}

    >>> # With padding_free
    >>> collator = DataCollatorForLanguageModeling(pad_token_id=0, padding_free=True)
    >>> collator(examples)
    {'input_ids': tensor([[ 1, 2, 3, 4, 5]]),
     'position_ids': tensor([[0, 1, 2, 0, 1]]),
     'labels': tensor([[1, 2, 3, 4, 5]])}
    ```
    """

    pad_token_id: int
    completion_only_loss: bool = True
    padding_free: bool = False
    pad_to_multiple_of: Optional[int] = None
    return_tensors: str = "pt"

    def torch_call(self, examples: list[dict[str, Any]]) -> dict[str, Any]:
        # Convert to tensor
        input_ids = [torch.tensor(example["input_ids"]) for example in examples]
        if "labels" in examples[0]:
            labels = [torch.tensor(example["labels"]) for example in examples]
        else:
            labels = [torch.tensor(example["input_ids"]) for example in examples]

        # For padding-free, we should NOT create attention_mask as it causes FlashAttention to ignore position_ids and
        # compute wrong cu_seq_lens from the all-1s mask
        if self.padding_free:
            if "seq_lengths" in examples[0]:
                position_ids = self.get_position_ids_from_packed_seq_lengths(
                    [example["seq_lengths"] for example in examples]
                )
            else:
                position_ids = [torch.arange(len(ids)) for ids in input_ids]
        else:
            attention_mask = [torch.ones_like(ids) for ids in input_ids]
        if self.completion_only_loss and "completion_mask" in examples[0]:
            completion_mask = [torch.tensor(example["completion_mask"]) for example in examples]
        if "assistant_masks" in examples[0]:
            assistant_masks = [torch.tensor(example["assistant_masks"]) for example in examples]

        # If padding_free, flatten everything into a single sequence
        output = {}
        if self.padding_free:
            input_ids = [torch.cat(input_ids, dim=0)]
            labels = [torch.cat(labels, dim=0)]
            position_ids = [torch.cat(position_ids, dim=0)]
            if self.completion_only_loss and "completion_mask" in examples[0]:
                completion_mask = [torch.cat(completion_mask, dim=0)]
            if "assistant_masks" in examples[0]:
                assistant_masks = [torch.cat(assistant_masks, dim=0)]

        # Pad
        output["input_ids"] = pad(
            input_ids,
            padding_value=self.pad_token_id,
            padding_side="right",
            pad_to_multiple_of=self.pad_to_multiple_of,
        )
        output["labels"] = pad(
            labels, padding_value=-100, padding_side="right", pad_to_multiple_of=self.pad_to_multiple_of
        )
        if self.padding_free:
            output["position_ids"] = pad(
                position_ids, padding_value=0, padding_side="right", pad_to_multiple_of=self.pad_to_multiple_of
            )
            output["labels"][output["position_ids"] == 0] = -100
        else:
            output["attention_mask"] = pad(
                attention_mask, padding_value=0, padding_side="right", pad_to_multiple_of=self.pad_to_multiple_of
            )
        if self.completion_only_loss and "completion_mask" in examples[0]:
            completion_mask = pad(
                completion_mask, padding_value=0, padding_side="right", pad_to_multiple_of=self.pad_to_multiple_of
            )
            output["labels"][completion_mask == 0] = -100  # mask everything that is not in the completion
        if "assistant_masks" in examples[0]:
            assistant_masks = pad(
                assistant_masks, padding_value=0, padding_side="right", pad_to_multiple_of=self.pad_to_multiple_of
            )
            output["labels"][assistant_masks == 0] = -100
        return output

    @staticmethod
    def get_position_ids_from_packed_seq_lengths(batch_seq_lengths: list[list[int]]) -> list[torch.Tensor]:
        """
        Get position IDs for packed sequences.

        Args:
            batch_seq_lengths (`list[list[int]]`):
                A list of lists containing the lengths of each individual document in the packed batch.

        Return:
            `list[torch.Tensor]`:
                A list of tensors containing the position IDs for each packed sequence.
        """
        # Get lengths per row
        example_lengths = [sum(seq_lengths) for seq_lengths in batch_seq_lengths]
        # Flat list of lengths
        batch_seq_lengths = torch.tensor(
            [seq_length for seq_lengths in batch_seq_lengths for seq_length in seq_lengths]
        )
        position_ids = torch.ones(sum(example_lengths), dtype=batch_seq_lengths.dtype)
        position_ids[0] = 0
        # Reset position ids to 0 at the start of each sequence
        position_ids[batch_seq_lengths[:-1].cumsum(0)] = -(batch_seq_lengths[:-1] - 1)
        position_ids = position_ids.cumsum(0)
        # Split back into one tensor per example
        return list(position_ids.split(example_lengths))


@dataclass
>>>>>>> e5d437ed
class DataCollatorForVisionLanguageModeling(DataCollatorMixin):
    """
    Data collator for vision-language modeling tasks.

    Unlike text-only datasets—where the collator typically receives pre-tokenized inputs ready for batching,
    vision-language data processing involves converting images into pixel values. This conversion is disk-intensive,
    making upfront preprocessing of the entire dataset impractical. Therefore, this collator performs tokenization and
    image processing on-the-fly to efficiently prepare batches.

    Each input example should be a dictionary containing at least:
    - An `"images"` key holding the image data.
    - [language modeling](#language-modeling) type: either a `"messages"` key for conversational inputs or a `"text"`
      key for standard text inputs.
    - [prompt-completion](#prompt-completion) type: keys `"prompt"` and `"completion"` for the prompt and completion.

    The collator outputs a dictionary including:
    - `"input_ids"`: Tensor of token IDs.
    - `"attention_mask"`: Tensor indicating attention mask.
    - `"pixel_values"`: Tensor representing image pixel values.
    - `"labels"`: Tensor for training labels.

    Additional keys may be present depending on the processor, such as `"image_grid_thw"`.

    Args:
        processor (`ProcessorMixin`):
            The processor used to tokenize text and process images. It must be a subclass of `ProcessorMixin` and
            include a `tokenizer` with a defined `pad_token_id`.
        max_length (`int` or `None`, optional, defaults to `None`):
            Maximum sequence length for input tokens. If `None`, no truncation is applied.
        completion_only_loss (`bool`, *optional*, defaults to `False`):
            Whether to compute loss only on the completion part of the sequence. When `True`, the labels for the prompt
            part are set to -100. It requires the dataset type to be prompt-completion.
        pad_to_multiple_of (`int` or `None`, optional, defaults to `None`):
            If set, the sequences will be padded to a multiple of this value.
        dataset_text_field (`str`, optional, defaults to `"text"`):
            Name of the column that contains text data in the dataset. This parameter is only relevant for [standard
            datasets format](dataset_formats#standard).
        return_tensors (`str`, optional, defaults to `"pt"`):
            The tensor type to return. Currently, only `"pt"` (PyTorch tensors) is supported.

    Example:
    ```python
    >>> from trl.trainer.sft_trainer import DataCollatorForVisionLanguageModeling
    >>> from transformers import AutoProcessor

    >>> processor = AutoProcessor.from_pretrained("Qwen/Qwen2.5-VL-7B-Instruct")
    >>> collator = DataCollatorForVisionLanguageModeling(processor)
    >>> examples = [
    ...     {"images": [Image.open("image_0.png")], "messages": [{"role": "user", "content": "What is this?"}]},
    ...     {"images": [Image.open("image_1.png")], "messages": [{"role": "user", "content": "Describe this image."}]},
    ... ]
    >>> collator(examples)
    {'input_ids': tensor([[151644,   8948,    198,   2610,    525,    264,  10950,  17847,     13,  151645,    198,
                           151644,    872,    198, 151652, 151655, 151655, 151655,  151655, 151653,   3838,    374,
                              419,     30, 151645,    198],
                          [151644,   8948,    198,   2610,    525,    264,  10950,  17847,     13,  151645,    198,
                           151644,    872,    198, 151652, 151655, 151655, 151655,  151655, 151653,  74785,    419,
                             2168,     13, 151645,    198]]),
     'attention_mask': tensor([[1, 1, 1, 1, 1, 1, 1, 1, 1, 1, 1, 1, 1, 1, 1, 1, 1, 1, 1, 1, 1, 1, 1, 1, 1, 1],
                               [1, 1, 1, 1, 1, 1, 1, 1, 1, 1, 1, 1, 1, 1, 1, 1, 1, 1, 1, 1, 1, 1, 1, 1, 1, 1]]),
     'pixel_values': tensor([[-0.9893,  0.1785,  1.5362,  ..., -0.0582,  0.8661, -0.2431],
                             [-0.2302,  0.9522, -1.1061,  ...,  0.0555,  1.3354, -0.6412],
                             [ 1.2150,  0.9084,  0.7041,  ...,  0.2404, -0.8403, -0.5133],
                             ...,
                             [ 0.6895,  0.2807,  0.2515,  ..., -0.2004, -1.2100,  0.0555],
                             [ 0.8209, -0.9748,  1.5654,  ...,  1.6055, -0.4706,  0.5817],
                             [-1.0915,  0.4559,  0.9230,  ...,  0.5106,  0.0982, -0.1720]]),
     'image_grid_thw': tensor([[1, 4, 4],
                               [1, 4, 4]]),
     'labels': tensor([[151644,   8948,    198,   2610,    525,    264,  10950,  17847,     13,  151645,    198,
                        151644,    872,    198, 151652, 151655, 151655, 151655,  151655, 151653,   3838,    374,
                           419,     30, 151645,    198],
                        [151644,   8948,    198,   2610,    525,    264,  10950,  17847,     13,  151645,    198,
                         151644,    872,    198, 151652, 151655, 151655, 151655,  151655, 151653,  74785,    419,
                           2168,     13, 151645,    198]])}
    ```
    """

    processor: ProcessorMixin
    max_length: Optional[int] = None
    completion_only_loss: bool = False  # default not used in practice; SFTTrainer always passes the relevant value
    pad_to_multiple_of: Optional[int] = None
    dataset_text_field: str = "text"
    return_tensors: str = "pt"

    def torch_call(self, examples: list[dict[str, Any]]) -> dict[str, Any]:
        if "messages" in examples[0] or self.dataset_text_field in examples[0]:
            if self.completion_only_loss:
                raise ValueError(
                    "The `completion_only_loss` argument is not supported for language modeling datasets."
                )
            return self._collate_language_modeling(examples)
        elif "prompt" in examples[0] and "completion" in examples[0]:
            return self._collate_prompt_completion(examples)
        else:
            raise KeyError(f"Unexpected input keys in examples: {list(examples[0].keys())}.")

    def _collate_language_modeling(self, examples: list[dict[str, Any]]) -> dict[str, Any]:
        images = [example["images"] for example in examples]

        if "messages" in examples[0]:  # conversational case
            for example in examples:
                prepare_multimodal_messages(example["messages"], len(example["images"]))
            messages = [example["messages"] for example in examples]
            texts = self.processor.apply_chat_template(messages)
        elif self.dataset_text_field in examples[0]:  # standard case
            texts = [example[self.dataset_text_field] for example in examples]
        else:
            raise KeyError(
                "The input examples must contain either 'messages' for conversational data or 'text' for standard "
                "data."
            )

        output = self.processor(
            images=images,
            text=texts,
            padding=True,
            padding_side="right",
            pad_to_multiple_of=self.pad_to_multiple_of,
            truncation=self.max_length is not None,
            max_length=self.max_length,
            return_tensors=self.return_tensors,
            add_special_tokens=False,  # to avoid adding the BOS, twice see https://huggingface.co/blog/qgallouedec/gotchas-in-tokenizer-behavior#7-chat-template-and-tokenization-dont-compose-due-to-special-tokens
        )
        labels = output["input_ids"].clone()
        labels[output["attention_mask"] == 0] = -100
        # We mask only padding tokens (-100) in the labels. Vision tokens are left unchanged because their handling in
        # loss computation has to be done by the model, and masking them here would be infeasible in practice as vision
        # token definitions vary across architectures.
        output["labels"] = labels
        return output

    def _collate_prompt_completion(self, examples: list[dict[str, Any]]) -> dict[str, Any]:
        if self.pad_to_multiple_of is not None:
            raise NotImplementedError(
                "Padding to a multiple of a value is not yet implemented for vision-language modeling and "
                "prompt-completion data yet."
            )
        images = [example["images"] for example in examples]
        if is_conversational(examples[0]):  # conversational case
            for example in examples:
                prepare_multimodal_messages(example["prompt"] + example["completion"], len(example["images"]))
            examples = [apply_chat_template(example, self.processor) for example in examples]

        prompts = [example["prompt"] for example in examples]
        completions = [example["completion"] for example in examples]

        processed_prompts = self.processor(
            images=images,
            text=prompts,
            padding=True,
            padding_side="left",
            return_tensors=self.return_tensors,
            add_special_tokens=False,  # to avoid adding the BOS, twice see https://huggingface.co/blog/qgallouedec/gotchas-in-tokenizer-behavior#7-chat-template-and-tokenization-dont-compose-due-to-special-tokens
        )
        processed_completions = self.processor(
            text=completions,
            padding=True,
            padding_side="right",
            return_tensors=self.return_tensors,
            add_special_tokens=False,  # to avoid adding the BOS, twice see https://huggingface.co/blog/qgallouedec/gotchas-in-tokenizer-behavior#7-chat-template-and-tokenization-dont-compose-due-to-special-tokens
        )

        # Concatenate prompts and completions
        prompt_ids, completion_ids = processed_prompts["input_ids"], processed_completions["input_ids"]
        prompt_mask, completion_mask = processed_prompts["attention_mask"], processed_completions["attention_mask"]
        input_ids = torch.cat((prompt_ids, completion_ids), dim=1)
        attention_mask = torch.cat((prompt_mask, completion_mask), dim=1)
        completion_mask = torch.cat((torch.zeros_like(prompt_mask), completion_mask), dim=1)

        # Flush left to reduce padding
        attention_mask, input_ids, completion_mask = flush_left(attention_mask, input_ids, completion_mask)

        # Truncate if necessary
        if self.max_length is not None:
            input_ids = input_ids[:, : self.max_length]
            attention_mask = attention_mask[:, : self.max_length]
            completion_mask = completion_mask[:, : self.max_length]

        # Create labels and mask padding tokens
        labels = input_ids.clone()
        labels[attention_mask == 0] = -100
        if self.completion_only_loss:
            labels[completion_mask == 0] = -100

        # Build the output dictionary
        output = processed_prompts  # we take processed_prompts because it contains the images
        output["input_ids"] = input_ids
        output["attention_mask"] = attention_mask
        output["labels"] = labels
        return output


def dft_loss(outputs, labels, num_items_in_batch=None):
    """
    DFT loss function, as presented in [On the Generalization of SFT: A Reinforcement Learning Perspective with Reward
    Rectification](https://huggingface.co/papers/2508.05629)
    """
    labels = nn.functional.pad(labels, (0, 1), value=-100)
    shift_labels = labels[..., 1:].contiguous()
    loss_mask = shift_labels != -100
    shift_labels[~loss_mask] = 0
    logprobs = selective_log_softmax(outputs.logits, shift_labels)
    per_token_loss = -logprobs.exp().detach() * logprobs
    if num_items_in_batch is None:
        num_items_in_batch = loss_mask.sum()
    loss = (per_token_loss * loss_mask).sum() / num_items_in_batch
    return loss


class SFTTrainer(BaseTrainer):
    """
    Trainer for Supervised Fine-Tuning (SFT) method.

    This class is a wrapper around the [`~transformers.Trainer`] class and inherits all of its attributes and methods.

    Example:

    ```python
    from datasets import load_dataset
    from trl import SFTTrainer

    dataset = load_dataset("roneneldan/TinyStories", split="train[:1%]")

    trainer = SFTTrainer(model="Qwen/Qwen2-0.5B-Instruct", train_dataset=dataset)
    trainer.train()
    ```

    Args:
        model (`Union[str, PreTrainedModel]`):
            Model to be trained. Can be either:

            - A string, being the *model id* of a pretrained model hosted inside a model repo on huggingface.co, or a
              path to a *directory* containing model weights saved using
              [`~transformers.PreTrainedModel.save_pretrained`], e.g., `'./my_model_directory/'`. The model is loaded
              using `<ModelArchitecture>.from_pretrained` (where `<ModelArchitecture>` is derived from the model
              config) with the keyword arguments in `args.model_init_kwargs`.
            - A [`~transformers.PreTrainedModel`] object.
            If you're training a model with an MoE architecture and want to include the load balancing/auxilliary loss
            as a part of the final loss, remember to set the `output_router_logits` config of the model to `True`.
        args ([`SFTConfig`], *optional*):
            Configuration for this trainer. If `None`, a default configuration is used.
        data_collator ([`~transformers.DataCollator`], *optional*):
            Function to use to form a batch from a list of elements of the processed `train_dataset` or `eval_dataset`.
            Will default to [`~trainer.sft_trainer.DataCollatorForLanguageModeling`] if the model is a language model
            and [`~trainer.sft_trainer.DataCollatorForVisionLanguageModeling`] if the model is a vision-language model.
        train_dataset ([`~datasets.Dataset`] or [`~datasets.IterableDataset`]):
            Dataset to use for training. SFT supports both [language modeling](#language-modeling) type and
            [prompt-completion](#prompt-completion) type. The format of the samples can be either:

            - [Standard](dataset_formats#standard): Each sample contains plain text.
            - [Conversational](dataset_formats#conversational): Each sample contains structured messages (e.g., role
              and content).

            The trainer also supports processed datasets (tokenized) as long as they contain an `input_ids` field.
        eval_dataset ([`~datasets.Dataset`], [`~datasets.IterableDataset`] or `dict[str, Union[Dataset, IterableDataset]]`):
            Dataset to use for evaluation. It must meet the same requirements as `train_dataset`.
        processing_class ([`~transformers.PreTrainedTokenizerBase`], [`~transformers.ProcessorMixin`], *optional*):
            Processing class used to process the data. If `None`, the processing class is loaded from the model's name
            with [`~transformers.AutoProcessor.from_pretrained`]. A padding token, `tokenizer.pad_token`, must be set.
            If the processing class has not set a padding token, `tokenizer.eos_token` will be used as the default.
        compute_loss_func (`Callable`, *optional*):
            A function that accepts the raw model outputs, labels, and the number of items in the entire accumulated
            batch (batch_size * gradient_accumulation_steps) and returns the loss. For example, see the default [loss
            function](https://github.com/huggingface/transformers/blob/052e652d6d53c2b26ffde87e039b723949a53493/src/transformers/trainer.py#L3618)
            used by [`Trainer`].
        compute_metrics (`Callable[[EvalPrediction], dict]`, *optional*):
            The function that will be used to compute metrics at evaluation. Must take a
            [`~transformers.EvalPrediction`] and return a dictionary string to metric values. When passing
            [`SFTConfig`] with `batch_eval_metrics` set to `True`, your `compute_metrics` function must take a boolean
            `compute_result` argument. This will be triggered after the last eval batch to signal that the function
            needs to calculate and return the global summary statistics rather than accumulating the batch-level
            statistics.
        callbacks (list of [`~transformers.TrainerCallback`], *optional*):
            List of callbacks to customize the training loop. Will add those to the list of default callbacks detailed
            in [here](https://huggingface.co/docs/transformers/main_classes/callback).

            If you want to remove one of the default callbacks used, use the [`~transformers.Trainer.remove_callback`]
            method.
        optimizers (`tuple[Optional[torch.optim.Optimizer], Optional[torch.optim.lr_scheduler.LambdaLR]]`, *optional*, defaults to `(None, None)`):
            A tuple containing the optimizer and the scheduler to use. Will default to an instance of `AdamW` on your
            model and a scheduler given by [`~transformers.get_linear_schedule_with_warmup`] controlled by `args`.
        optimizer_cls_and_kwargs (`tuple[Type[torch.optim.Optimizer], Dict[str, Any]]`, *optional*):
            A tuple containing the optimizer class and keyword arguments to use. Overrides `optim` and `optim_args` in
            `args`. Incompatible with the `optimizers` argument.

            Unlike `optimizers`, this argument avoids the need to place model parameters on the correct devices before
            initializing the Trainer.
        preprocess_logits_for_metrics (`Callable[[torch.Tensor, torch.Tensor], torch.Tensor]`, *optional*):
            A function that preprocess the logits right before caching them at each evaluation step. Must take two
            tensors, the logits and the labels, and return the logits once processed as desired. The modifications made
            by this function will be reflected in the predictions received by `compute_metrics`.

            Note that the labels (second parameter) will be `None` if the dataset does not have them.
        peft_config ([`~peft.PeftConfig`], *optional*):
            PEFT configuration used to wrap the model. If `None`, the model is not wrapped.
        formatting_func (`Callable`, *optional*):
            Formatting function applied to the dataset before tokenization. Applying the formatting function explicitly
            converts the dataset into a [language modeling](#language-modeling) type.
    """

    _tag_names = ["trl", "sft"]
    _name = "SFT"

    def __init__(
        self,
        model: Union[str, PreTrainedModel],
        args: Optional[Union[SFTConfig, TrainingArguments]] = None,
        data_collator: Optional[DataCollator] = None,
        train_dataset: Optional[Union[Dataset, IterableDataset]] = None,
        eval_dataset: Optional[Union[Dataset, dict[str, Dataset]]] = None,
        processing_class: Optional[Union[PreTrainedTokenizerBase, ProcessorMixin]] = None,
        compute_loss_func: Optional[Callable] = None,
        compute_metrics: Optional[Callable[[EvalPrediction], dict]] = None,
        callbacks: Optional[list[TrainerCallback]] = None,
        optimizers: tuple[Optional[torch.optim.Optimizer], Optional[torch.optim.lr_scheduler.LambdaLR]] = (None, None),
        optimizer_cls_and_kwargs: Optional[tuple[type[torch.optim.Optimizer], dict[str, Any]]] = None,
        preprocess_logits_for_metrics: Optional[Callable[[torch.Tensor, torch.Tensor], torch.Tensor]] = None,
        peft_config: Optional["PeftConfig"] = None,
        formatting_func: Optional[Callable[[dict], str]] = None,
    ):
        # Args
        if args is None:
            model_name = model if isinstance(model, str) else model.config._name_or_path
            model_name = model_name.split("/")[-1]
            args = SFTConfig(f"{model_name}-SFT")
        elif isinstance(args, TrainingArguments) and not isinstance(args, SFTConfig):
            dict_args = args.to_dict()
            dict_args["hub_token"] = args.hub_token  # to_dict hides the hub_token
            dict_args.pop("push_to_hub_token")
            args = SFTConfig(**dict_args)

        # Model
        if isinstance(model, str):
            model = create_model_from_path(model, **args.model_init_kwargs or {})
        else:
            if args.model_init_kwargs is not None:
                logger.warning(
                    "You passed `model_init_kwargs` to the `SFTConfig`, but your model is already instantiated. "
                    "The `model_init_kwargs` will be ignored."
                )
        model_id = model.config._name_or_path

        # Processing class
        if processing_class is None:
            try:
                processing_class = AutoProcessor.from_pretrained(model_id)
            except ValueError:
                from transformers import AutoTokenizer
                processing_class = AutoTokenizer.from_pretrained(model_id)

        # Handle pad token for processors or tokenizers
        if isinstance(processing_class, ProcessorMixin):
            tokenizer = processing_class.tokenizer
            self._is_vlm = True
        elif isinstance(processing_class, PreTrainedTokenizerBase):
            tokenizer = processing_class
            self._is_vlm = False
        else:
            raise TypeError("The `processing_class` must be either a `PreTrainedTokenizerBase` or a `ProcessorMixin`")

        if args.eos_token is not None:
            eos_token = args.eos_token
            eos_token_id = tokenizer.convert_tokens_to_ids(eos_token)
            if eos_token_id is None:
                raise ValueError(
                    f"The specified `eos_token` ('{eos_token}') is not found in the vocabulary of the given "
                    f"`processing_class` ({processing_class.__class__.__name__}). Ensure that the `eos_token` exists "
                    "in the vocabulary before using it as an EOS token."
                )
            tokenizer.eos_token_id = eos_token_id

        if args.chat_template_path is not None:
            if os.path.isfile(args.chat_template_path) and args.chat_template_path.endswith((".jinja", ".j2")):
                with open(args.chat_template_path, encoding="utf-8") as chat_template_file:
                    processing_class.chat_template = chat_template_file.read()
                added_tokens = []
            else:
                model, processing_class, added_tokens = clone_chat_template(
                    model, processing_class, args.chat_template_path
                )
        else:
            added_tokens = []

        # Catch some wrong configurations related to VLMs
        if self._is_vlm and args.packing:
            raise ValueError(
                "Packing is not supported for vision-language models. Please set `packing=False` in the SFTConfig."
            )
        if self._is_vlm and args.padding_free:
            raise ValueError(
                "Padding-free training is yet not supported for vision-language models. Please set "
                "`padding_free=False` in the `SFTConfig`."
            )
        if self._is_vlm and args.assistant_only_loss:
            raise ValueError(
                "Assistant-only loss is not yet supported for vision-language models. Please set "
                "`assistant_only_loss=False` in the `SFTConfig`."
            )

        # PEFT configuration and model wrapping
        if peft_config is not None:
            if added_tokens:
                # Ensure that the added tokens are trainable
                if peft_config.trainable_token_indices is None:
                    peft_config.trainable_token_indices = {"embed_tokens": added_tokens}
                elif "embed_tokens" not in peft_config.trainable_token_indices:
                    peft_config.trainable_token_indices["embed_tokens"] = added_tokens
                else:
                    peft_config.trainable_token_indices["embed_tokens"].extend(added_tokens)

                # Ensure that the lm_head is trainable
                if peft_config.modules_to_save is None or "lm_head" not in peft_config.modules_to_save:
                    logger.warning(
                        "Cloning chat template added new tokens to the tokenizer, but 'lm_head' is not in PEFT's "
                        "`modules_to_save`. As a result, the model may not learn to generate outputs with these new "
                        "tokens, leading to degraded generation quality. To fix this, add "
                        "`modules_to_save=['lm_head']` to your PEFT configuration."
                    )

                    if peft_config.modules_to_save is None:
                        peft_config.modules_to_save = ["lm_head"]
                    else:
                        peft_config.modules_to_save.append("lm_head")

        # In Prompt Tuning a small set of trainable virtual tokens (continuous prompt embeddings) is prepended to the
        # input. We store the number of these tokens so we can account for them correctly when calculating accuracy.
        self.num_virtual_tokens = 0

        if peft_config is not None or (is_peft_available() and isinstance(model, PeftModel)):
            model = prepare_peft_model(model, peft_config, args)
            if model.active_adapter in model.peft_config:
                peft_model_config = model.peft_config[model.active_adapter]
                self.num_virtual_tokens = getattr(peft_model_config, "num_virtual_tokens", 0)

        # Data collator
        # BFD packing requires padding-free mode; otherwise, the collator outputs padded attention masks, causing
        # FlashAttention to ignore position_ids and recompute them incorrectly from the padded attention mask.
        self.padding_free = args.padding_free or (args.packing and args.packing_strategy == "bfd")
        use_flash_attention = model.config._attn_implementation in FLASH_ATTENTION_VARIANTS
        if self.padding_free:
            if data_collator is not None:
                raise ValueError("Passing a custom data collator is not supported when using padding-free.")
            if args.packing and args.packing_strategy == "wrapped":
                logger.warning(
                    "You are passing `padding_free=True` with the 'wrapped' packing strategy, which is not "
                    "recommended. Please refer to the documentation to understand why this is not recommended."
                )
            if not use_flash_attention:
                logger.warning(
                    "Padding-free training is enabled, but the attention implementation is not set to a supported "
                    "flash attention variant. Padding-free training flattens batches into a single sequence, and only "
                    "the following implementations are known to reliably support this: "
                    f"{', '.join(sorted(FLASH_ATTENTION_VARIANTS))}. Using other implementations may lead to "
                    "unexpected behavior. To ensure compatibility, set `attn_implementation` in the model "
                    "configuration to one of these supported options or verify that your attention mechanism can "
                    "handle flattened sequences."
                )

            if args.per_device_train_batch_size == 1 and not args.packing:
                logger.warning(
                    "You are using a per_device_train_batch_size of 1 with padding-free training. Using a batch size "
                    "of 1 anihilate the benefits of padding-free training. Please consider increasing the batch size "
                    "to at least 2."
                )

        # Decide whether to use completion-only loss: if not specified, then it is set to True if the dataset format
        # is prompt-completion, and False if the dataset format is language modeling.
        dataset_sample = next(iter(train_dataset))
        if args.completion_only_loss is None:
            self.completion_only_loss = "prompt" in dataset_sample and "completion" in dataset_sample
        else:
            self.completion_only_loss = args.completion_only_loss

        self._is_vision_dataset = "image" in dataset_sample or "images" in dataset_sample
        if self._is_vision_dataset and not self._is_vlm:
            raise ValueError(
                "The dataset appears to be vision-related (contains 'image' or 'images' keys), but the provided "
                "model does not seem to be a vision-language model. Please check your model and dataset."
            )

        if data_collator is None and not self._is_vision_dataset:
            # Get the pad token: if not provided, use the one from the processing class or the eos token
            # if the processing class does not have a pad token.
            pad_token = args.pad_token or tokenizer.pad_token or tokenizer.eos_token
            pad_token_id = tokenizer.convert_tokens_to_ids(pad_token)
            if pad_token_id is None:
                raise ValueError(
                    f"The specified `pad_token` ('{pad_token}') is not found in the vocabulary of the given "
                    f"`processing_class` ({processing_class.__class__.__name__}). Ensure that the `pad_token` exists "
                    "in the vocabulary before using it as a padding token."
                )
<<<<<<< HEAD
            # Use MTP data collator if MTP is enabled
            if getattr(args, 'mtp_enabled', False):
                data_collator = DataCollatorForMTPLanguageModeling(
                    pad_token_id=pad_token_id,
                    completion_only_loss=self.completion_only_loss,
                    padding_free=self.padding_free,
                    # Using position_ids without flash_attn hurts the training
                    return_position_ids=use_flash_attention,
                    pad_to_multiple_of=args.pad_to_multiple_of,
                    mtp_num_predictions=args.mtp_num_predictions,
                    mtp_ignore_index=-100,
                )
            else:
                data_collator = DataCollatorForLanguageModeling(
                    pad_token_id=pad_token_id,
                    completion_only_loss=self.completion_only_loss,
                    padding_free=self.padding_free,
                    # Using position_ids without flash_attn hurts the training
                    return_position_ids=use_flash_attention,
                    pad_to_multiple_of=args.pad_to_multiple_of,
                )
        elif data_collator is None and self._is_vlm:
=======
            data_collator = DataCollatorForLanguageModeling(
                pad_token_id=pad_token_id,
                completion_only_loss=self.completion_only_loss,
                padding_free=self.padding_free,
                pad_to_multiple_of=args.pad_to_multiple_of,
            )
        elif data_collator is None and self._is_vision_dataset:
>>>>>>> e5d437ed
            data_collator = DataCollatorForVisionLanguageModeling(
                processor=processing_class,
                max_length=args.max_length,
                completion_only_loss=self.completion_only_loss,
                pad_to_multiple_of=args.pad_to_multiple_of,
                dataset_text_field=args.dataset_text_field,
            )

        if args.packing and args.packing_strategy == "bfd" and not use_flash_attention:
            logger.warning(
                "You are using packing, but the attention implementation is not set to a supported flash attention "
                "variant. Packing gathers multiple samples into a single sequence, and only the following "
                f"implementations are known to reliably support this: {', '.join(sorted(FLASH_ATTENTION_VARIANTS))}. "
                "Using other implementations may lead to cross-contamination between samples. To avoid this, either "
                "disable packing by setting `packing=False`, or set `attn_implementation` in the model configuration "
                "to one of these supported options."
            )
        if args.assistant_only_loss and not is_conversational(dataset_sample):
            raise ValueError(
                "You set `assistant_only_loss=True`, but the dataset is not conversational. This option is only "
                "supported for conversational datasets."
            )

        # Dataset
        # Skip dataset preparation if `skip_prepare_dataset=True` in `dataset_kwargs`, or if it's a VLM, where
        # preprocessing (e.g., image-to-pixel conversion) is too costly and done on the fly instead.
        skip_prepare_dataset = (
            args.dataset_kwargs is not None
            and args.dataset_kwargs.get("skip_prepare_dataset", False)
            or self._is_vision_dataset
        )
        if not skip_prepare_dataset:
            if self.completion_only_loss and formatting_func:
                raise ValueError(
                    "A formatting function was provided while `completion_only_loss=True`, which is incompatible. "
                    "Using a formatter converts the dataset to a language modeling type, conflicting with "
                    "completion-only loss. To resolve this, apply your formatting function before passing the "
                    "dataset, or disable `completion_only_loss` in `SFTConfig`."
                )
            train_dataset = self._prepare_dataset(
                train_dataset, processing_class, args, args.packing, formatting_func, "train"
            )
            if eval_dataset is not None:
                packing = args.packing if args.eval_packing is None else args.eval_packing
                if isinstance(eval_dataset, dict):
                    eval_dataset = {
                        key: self._prepare_dataset(dataset, processing_class, args, packing, formatting_func, key)
                        for key, dataset in eval_dataset.items()
                    }
                else:
                    eval_dataset = self._prepare_dataset(
                        eval_dataset, processing_class, args, packing, formatting_func, "eval"
                    )

        # Loss function
        if args.loss_type == "nll":
            pass  # use the default loss
        elif args.loss_type == "dft":
            if compute_loss_func is not None:
                raise ValueError(
                    "You passed a `compute_loss_func` together with `loss_type='dft'` to the `SFTTrainer`. "
                    "When using `loss_type='dft'`, the loss function is internally set to the DFT loss, so passing a "
                    "`compute_loss_func` is not allowed."
                )
            compute_loss_func = dft_loss
        else:
            raise ValueError(f"Invalid `loss_type` {args.loss_type} passed. Supported values are 'nll' and 'dft'.")

        # Initialize the metrics
        self._metrics = {"train": defaultdict(list), "eval": defaultdict(list)}
        self._total_train_tokens = 0

        # Initialize the Trainer. Parent class will handle:
        # - DeepSpeed configuration (through create_accelerator_and_postprocess)
        # - FSDP setup
        # - Distributed training setup
        # - Optimizer and scheduler creation

        super().__init__(
            model=model,
            args=args,
            data_collator=data_collator,
            train_dataset=train_dataset,
            eval_dataset=eval_dataset,
            processing_class=processing_class,
            compute_loss_func=compute_loss_func,
            compute_metrics=compute_metrics,
            callbacks=callbacks,
            optimizers=optimizers,
            optimizer_cls_and_kwargs=optimizer_cls_and_kwargs,
            preprocess_logits_for_metrics=preprocess_logits_for_metrics,
        )

        # Initialize activation offloading context
        if self.args.activation_offloading:
            self.maybe_activation_offload_context = get_act_offloading_ctx_manager(model=self.model)
        else:
            self.maybe_activation_offload_context = contextlib.nullcontext()

        # Add tags for models that have been loaded with the correct transformers version
        if hasattr(self.model, "add_model_tags"):
            self.model.add_model_tags(self._tag_names)

<<<<<<< HEAD
        # Store MTP configuration for later initialization (after accelerator.prepare)
        self.mtp_enabled = getattr(args, 'mtp_enabled', False)
        if self.mtp_enabled:
            self.mtp_config = {
                'num_predictions': args.mtp_num_predictions,
                'head_type': args.mtp_head_type,
                'dropout_prob': args.mtp_dropout_prob,
                'num_layers': args.mtp_num_layers,
                'init_strategy': args.mtp_init_strategy,
            }
            logger.info(f"MTP will be enabled with {args.mtp_num_predictions} predictions using {args.mtp_head_type} heads ({args.mtp_num_layers} layers, {args.mtp_init_strategy} init)")
        else:
            self.mtp_config = None
=======
        self.aux_loss_enabled = getattr(model.config, "output_router_logits", False)

>>>>>>> e5d437ed
    def _prepare_dataset(
        self,
        dataset: Union[Dataset, IterableDataset],
        processing_class: Union[PreTrainedTokenizerBase, BaseImageProcessor, FeatureExtractionMixin, ProcessorMixin],
        args: SFTConfig,
        packing: bool,
        formatting_func: Optional[Callable[[dict], str]],
        dataset_name: str,
    ) -> Union[Dataset, IterableDataset]:
        # Tabular backends like Arrow/Parquet insert `None` for mismatched keys in nested structures. Clean them from
        # sampled data.
        if isinstance(dataset, Dataset):  # IterableDataset does not support `with_transform`
            dataset = dataset.with_transform(remove_none_values)

        # If the dataset is already preprocessed (tokenized), skip the processing steps.
        column_names = get_dataset_column_names(dataset)
        is_processed = "input_ids" in column_names

        # Build the kwargs for the `map` function
        map_kwargs = {}
        if isinstance(dataset, Dataset):  # IterableDataset does not support num_proc
            map_kwargs["num_proc"] = args.dataset_num_proc

        with PartialState().main_process_first():
            # Apply the formatting function if any
            if formatting_func is not None and is_processed:
                logger.warning(
                    "You passed a dataset that is already processed (contains an `input_ids` field) together with a "
                    "formatting function. Therefore `formatting_func` will be ignored. Either remove the "
                    "`formatting_func` or pass a dataset that is not already processed.",
                )

            if formatting_func is not None and not is_processed:
                if isinstance(dataset, Dataset):  # `IterableDataset.map` does not support `desc`
                    map_kwargs["desc"] = f"Applying formatting function to {dataset_name} dataset"

                def _func(example):
                    return {"text": formatting_func(example)}

                dataset = dataset.map(_func, batched=False, **map_kwargs)

            if not is_processed:
                # Convert the dataset to ChatML if needed
                first_example = next(iter(dataset))
                if is_conversational_from_value(first_example):
                    if isinstance(dataset, Dataset):  # `IterableDataset.map` does not support `desc`
                        map_kwargs["desc"] = f"Converting {dataset_name} dataset to ChatML"
                    column_names = get_dataset_column_names(dataset)
                    dataset = dataset.map(
                        maybe_convert_to_chatml,
                        remove_columns="conversations" if "conversations" in column_names else None,
                        **map_kwargs,
                    )

                # Apply the chat template if needed
                first_example = next(iter(dataset))
                if not is_conversational(first_example):
                    if isinstance(dataset, Dataset):  # `IterableDataset.map` does not support `desc`
                        map_kwargs["desc"] = f"Adding EOS to {dataset_name} dataset"

                    def add_eos(example, eos_token):
                        if "text" in example and not example["text"].endswith(eos_token):  # language modeling case
                            example["text"] = example["text"] + eos_token
                        elif "completion" in example and not example["completion"].endswith(eos_token):
                            example["completion"] = example["completion"] + eos_token
                        return example

                    dataset = dataset.map(
                        add_eos,
                        fn_kwargs={"eos_token": processing_class.eos_token},
                        remove_columns="messages" if "messages" in column_names else None,  # renamed to "text"
                        **map_kwargs,
                    )

                # Tokenize the dataset
                if isinstance(dataset, Dataset):  # `IterableDataset.map` does not support `desc`
                    map_kwargs["desc"] = f"Tokenizing {dataset_name} dataset"

                def tokenize_fn(example, processing_class, dataset_text_field, assistant_only_loss):
                    if "prompt" in example:  # prompt-completion case
                        output = {}
                        if is_conversational(example):
                            if self._is_vlm:
                                prepare_multimodal_messages(example["prompt"], num_images=0)
                                prepare_multimodal_messages(example["completion"], num_images=0)
                            prompt_ids = processing_class.apply_chat_template(
                                example["prompt"],
                                tokenize=True,
                                tools=example.get("tools"),
                                **example.get("chat_template_kwargs", {}),
                            )
                            # Fix transformers inconsistency: for VLMs, apply_chat_template returns lists of lists
                            # even for single examples, while for LLMs it returns lists of ints.
                            prompt_ids = prompt_ids[0] if isinstance(prompt_ids[0], list) else prompt_ids
                            prompt_completion_processed = processing_class.apply_chat_template(
                                example["prompt"] + example["completion"],
                                return_dict=True,
                                tokenize=True,
                                return_assistant_tokens_mask=assistant_only_loss,
                                tools=example.get("tools"),
                                **example.get("chat_template_kwargs", {}),
                            )
                            # Fix transformers inconsistency: for VLMs, apply_chat_template returns lists of lists
                            # even for single examples, while for LLMs it returns lists of ints.
                            prompt_completion_processed = {
                                k: v[0] if isinstance(v[0], list) else v
                                for k, v in prompt_completion_processed.items()
                            }
                            prompt_completion_ids = prompt_completion_processed["input_ids"]
                            if "assistant_masks" in prompt_completion_processed:
                                output["assistant_masks"] = prompt_completion_processed["assistant_masks"]
                        else:
                            prompt_ids = processing_class(text=example["prompt"])["input_ids"]
                            prompt_completion_ids = processing_class(text=example["prompt"] + example["completion"])[
                                "input_ids"
                            ]

                        # Check if the tokenized prompt starts with the tokenized prompt+completion
                        if not prompt_completion_ids[: len(prompt_ids)] == prompt_ids:
                            logger.warning(
                                "Mismatch between tokenized prompt and the start of tokenized prompt+completion. "
                                "This may be due to unexpected tokenizer behavior, whitespace issues, or special "
                                "token handling. Verify that the tokenizer is processing text consistently."
                            )

                        # Create a completion mask
                        completion_mask = [0] * len(prompt_ids) + [1] * (len(prompt_completion_ids) - len(prompt_ids))
                        output["input_ids"] = prompt_completion_ids
                        output["completion_mask"] = completion_mask

                    else:  # language modeling case
                        if is_conversational(example):
                            if self._is_vlm:
                                prepare_multimodal_messages(example["messages"], num_images=0)
                            processed = processing_class.apply_chat_template(
                                example["messages"],
                                return_dict=True,
                                tokenize=True,
                                return_assistant_tokens_mask=assistant_only_loss,
                                tools=example.get("tools"),
                                **example.get("chat_template_kwargs", {}),
                            )
                            # Fix transformers inconsistency: for VLMs, apply_chat_template returns lists of lists
                            # even for single examples, while for LLMs it returns lists of ints.
                            processed = {k: v[0] if isinstance(v[0], list) else v for k, v in processed.items()}
                            if "assistant_masks" in processed and 1 not in processed["assistant_masks"]:
                                raise RuntimeError(
                                    "You're using `assistant_only_loss=True`, but at least one example has no "
                                    "assistant tokens. This usually means the tokenizer's chat template doesn't "
                                    "generate assistant masks — it may be missing the `{% generation %}` keyword. Please "
                                    "check the template and ensure it's correctly configured to support assistant "
                                    "masking."
                                )
                            output = {k: processed[k] for k in ("input_ids", "assistant_masks") if k in processed}
                        else:
                            output = {"input_ids": processing_class(text=example[dataset_text_field])["input_ids"]}
                    return output

                dataset = dataset.map(
                    tokenize_fn,
                    fn_kwargs={
                        "processing_class": processing_class,
                        "dataset_text_field": args.dataset_text_field,
                        "assistant_only_loss": args.assistant_only_loss,
                    },
                    **map_kwargs,
                )

            # Pack or truncate
            if packing:
                if args.max_length is None:
                    raise ValueError("When packing is enabled, `max_length` can't be `None`.")
                if isinstance(dataset, Dataset):  # `IterableDataset.map` does not support `desc`
                    map_kwargs["desc"] = f"Packing {dataset_name} dataset"

                columns = ["input_ids"]
                if "completion_mask" in get_dataset_column_names(dataset):
                    columns.append("completion_mask")
                if "assistant_masks" in get_dataset_column_names(dataset):
                    columns.append("assistant_masks")

                dataset = dataset.select_columns(columns)

                # Packing adds new column "seq_lengths" needed for document aware FlashAttention
                dataset = pack_dataset(dataset, args.max_length, args.packing_strategy, map_kwargs)
            elif args.max_length is not None:
                if isinstance(dataset, Dataset):  # `IterableDataset.map` does not support `desc`
                    map_kwargs["desc"] = f"Truncating {dataset_name} dataset"
                dataset = truncate_dataset(dataset, args.max_length, map_kwargs)
            # For Liger kernel, ensure only the essential columns
            if args.use_liger_kernel:
                collator_expected_keys = {"input_ids", "seq_lengths", "completion_mask", "assistant_masks"}
                column_names = get_dataset_column_names(dataset)
                dataset = dataset.select_columns(collator_expected_keys.intersection(column_names))

        return dataset

    def _set_signature_columns_if_needed(self):
        # If `self.args.remove_unused_columns` is True, non-signature columns are removed.
        # By default, this method sets `self._signature_columns` to the model's expected inputs (usually, "input_ids"
        # and "attention_mask"). When using `train_on_completion_only` we add a "completion_mask" column to the
        # dataset. So we need to override the default signature columns to include "completion_mask" as well.
        if self._signature_columns is None:
            if self._is_vision_dataset:
                self._signature_columns = ["messages", "prompt", "completion", "images"]
            else:
                signature_columns = ["input_ids", "labels", "seq_lengths", "completion_mask", "assistant_masks"]
                if self.mtp_enabled:
                    signature_columns.append("mtp_labels")
                self._signature_columns = signature_columns

    def compute_loss(
        self,
        model: nn.Module,
        inputs: dict[str, Union[torch.Tensor, Any]],
        return_outputs: bool = False,
        num_items_in_batch: Optional[torch.Tensor] = None,
    ):
        """
        Compute training loss and additionally compute token accuracies.
        If MTP is enabled, also compute MTP auxiliary loss.
        """
        mode = "train" if self.model.training else "eval"

        # Set aside labels as it will be dropped by super().compute_loss() if a custom `compute_loss_func` is used.
        # This can be removed when this issue is fixed.
        labels = inputs["labels"]

        # If not set, defaults from model config and may warn since cache isn't compatible with gradient checkpointing
        inputs["use_cache"] = False
        
        # Ensure output_hidden_states for MTP
        if self.mtp_enabled:
            inputs["output_hidden_states"] = True
        
        # Compute standard loss
        (loss, outputs) = super().compute_loss(
            model, inputs, return_outputs=True, num_items_in_batch=num_items_in_batch
        )
        
        # Compute MTP loss if enabled
        if self.mtp_enabled and mode == "train" and 'mtp_labels' in inputs:
            # Unwrap model if it's DDP wrapped
            actual_model = model.module if hasattr(model, 'module') else model
            
            if hasattr(actual_model, 'mtp_heads'):
                # Get hidden states for MTP
                if hasattr(outputs, 'hidden_states') and outputs.hidden_states is not None:
                    last_hidden_state = outputs.hidden_states[-1]
                    mtp_logits = actual_model.mtp_heads(last_hidden_state)
                else:
                    raise ValueError("hidden_states is None, which MTP requires")
                    
                mtp_labels = inputs['mtp_labels']
                mtp_loss = self._compute_mtp_loss(mtp_logits, mtp_labels)
                total_loss = loss + self.args.mtp_loss_weight * mtp_loss
                
                # Log MTP metrics
                self._metrics[mode]["mtp_loss"].append(mtp_loss.item())
                self._metrics[mode]["ntp_loss"].append(loss.item())
                
                # Update outputs with MTP loss
                if hasattr(outputs, 'mtp_loss'):
                    outputs.mtp_loss = mtp_loss
                
                loss = total_loss

        # Compute entropy
        if not self.args.use_liger_kernel:  # liger doesn't return logits
            with torch.no_grad():
                per_token_entropy = entropy_from_logits(outputs.logits)
                if "attention_mask" in inputs:
                    attention_mask = inputs["attention_mask"]     
                    # When using Prompt Tuning, we need to add attention for the virtual tokens (all set to 1).
                    virtual_attention_mask = torch.ones(
                        attention_mask.size(0), self.num_virtual_tokens, device=attention_mask.device
                    )
                    attention_mask = torch.cat((virtual_attention_mask, attention_mask), dim=1)
                    entropy = torch.sum(per_token_entropy * attention_mask) / attention_mask.sum()
                elif "position_ids" in inputs:
                    entropy = torch.mean(per_token_entropy)
                else:
                    raise ValueError("Expected 'attention_mask' or 'position_ids' in inputs.")
                entropy = self.accelerator.gather_for_metrics(entropy).mean().item()
            self._metrics[mode]["entropy"].append(entropy)

        if mode == "train":
            # When using padding-free, the attention_mask is not present in the inputs, instead we have cu_seq_lens_q,
            # cu_seq_lens_k, and max_length_k, max_length_q and position_ids.
            if "attention_mask" in inputs:
                num_tokens_in_batch = self.accelerator.gather_for_metrics(inputs["attention_mask"].sum()).sum().item()
            elif "position_ids" in inputs:
                local_num_tokens = torch.tensor(inputs["position_ids"].size(1), device=inputs["position_ids"].device)
                num_tokens_in_batch = self.accelerator.gather_for_metrics(local_num_tokens).sum().item()
            else:
                raise ValueError("Expected 'attention_mask' or 'position_ids' in inputs.")
            self._total_train_tokens += num_tokens_in_batch
        self._metrics[mode]["num_tokens"] = [self._total_train_tokens]

        # Compute token accuracy if we have labels and if the model is not using Liger (no logits)
        if not self.args.use_liger_kernel:
            with torch.no_grad():
                if "shift_labels" in inputs:
                    # When using CP, labels are pre-shifted. We must use these (and cannot manually shift) because:
                    # - The first discarded token from inputs["labels"] actually belongs to process n-1
                    # - The last logits require the label from process n+1
                    shift_logits = outputs.logits.contiguous()
                    shift_labels = inputs["shift_labels"]
                else:
                    shift_logits = outputs.logits[..., :-1, :].contiguous()
                    shift_labels = labels[..., 1:].contiguous()

                # When using Prompt Tuning, skip the virtual tokens in logits before accuracy computation, since they do
                # not correspond to actual input labels.
                shift_logits = shift_logits[:, self.num_virtual_tokens :, :]

                # Get predictions
                predictions = shift_logits.argmax(dim=-1)

                # Create mask for non-padding tokens (assuming ignore_index is -100)
                mask = shift_labels != -100

                # Calculate accuracy only on non-padding tokens
                correct_predictions = (predictions == shift_labels) & mask
                total_tokens = mask.sum()
                correct_tokens = correct_predictions.sum()

                # Gather the correct_tokens and total_tokens across all processes
                correct_tokens = self.accelerator.gather_for_metrics(correct_tokens)
                total_tokens = self.accelerator.gather_for_metrics(total_tokens)

                # Compute the mean token accuracy and log it
                total_sum = total_tokens.sum()
                accuracy = (correct_tokens.sum() / total_sum).item() if total_sum > 0 else 0.0
                self._metrics[mode]["mean_token_accuracy"].append(accuracy)
                if self.aux_loss_enabled:
                    aux_loss = outputs.aux_loss
                    aux_loss = self.accelerator.gather_for_metrics(aux_loss).mean().item()
                    self._metrics[mode]["aux_loss"].append(aux_loss)

        return (loss, outputs) if return_outputs else loss

    def _compute_mtp_loss(self, mtp_logits: list[torch.Tensor], mtp_labels: torch.Tensor) -> torch.Tensor:
        """
        Compute Multi-Token Prediction auxiliary loss.
        
        Args:
            mtp_logits: List of logits tensors, each of shape (batch_size, seq_len, vocab_size).
            mtp_labels: MTP labels tensor of shape (batch_size, seq_len, num_predictions).
            
        Returns:
            MTP loss tensor.
        """
        if len(mtp_logits) == 0:
            return torch.tensor(0.0, device=mtp_labels.device, requires_grad=True)
        
        num_predictions = len(mtp_logits)
        
        # Get weight decay strategy
        if self.args.mtp_weight_decay_strategy == "uniform":
            weights = [1.0] * num_predictions
        elif self.args.mtp_weight_decay_strategy == "harmonic":
            weights = [1.0 / (i + 1) for i in range(num_predictions)]
        else:
            weights = [1.0] * num_predictions
        
        # Compute weighted loss for each prediction step
        weighted_losses = []
        for i, (logits, weight) in enumerate(zip(mtp_logits, weights)):
            # Shift logits and labels for causal LM (predict next token)
            shift_logits = logits[..., :-1, :].contiguous()
            shift_labels = mtp_labels[..., :-1, i].contiguous()
            
            # Flatten for cross entropy computation
            flat_logits = shift_logits.view(-1, shift_logits.size(-1))
            flat_labels = shift_labels.view(-1)
            
            # Compute cross entropy loss (ignore_index=-100 by default)
            loss_fct = nn.CrossEntropyLoss(ignore_index=-100, reduction='mean')
            step_loss = loss_fct(flat_logits, flat_labels)
            
            # Apply weight and collect
            weighted_losses.append(weight * step_loss)
        
        # Sum weighted losses and normalize by sum of weights
        total_loss = torch.stack(weighted_losses).sum()
        return total_loss / sum(weights)

    def _initialize_mtp_after_prepare(self):
        """Initialize MTP heads after the model has been prepared by accelerator."""
        if not self.mtp_enabled or hasattr(self, '_mtp_initialized'):
            return
        
        # Get the actual model (unwrap DDP if necessary)
        actual_model = self.model.module if hasattr(self.model, 'module') else self.model
        
        # Add MTP to the actual model
        MTPExtension.add_mtp_to_model(
            model=actual_model,
            **self.mtp_config
        )
        
        # If model is DDP wrapped, we need to re-register the new parameters
        if hasattr(self.model, 'module'):
            # Re-prepare the model to include MTP heads in DDP
            logger.info("Re-preparing model with MTP heads for DDP")
            # Note: This is a bit hacky but necessary for DDP to recognize new parameters
            self.model = self.accelerator.prepare_model(actual_model)
        
        logger.info(f"MTP initialized after accelerator.prepare() with {self.mtp_config['num_predictions']} predictions")
        self._mtp_initialized = True

    # Override training step to add activation offloading context and initialize MTP.
    def training_step(self, *args, **kwargs):
        # Initialize MTP after accelerator.prepare (only once)
        self._initialize_mtp_after_prepare()
        
        with self.maybe_activation_offload_context:
            return super().training_step(*args, **kwargs)

    def log(self, logs: dict[str, float], start_time: Optional[float] = None) -> None:
        mode = "train" if self.model.training else "eval"
        metrics = {key: sum(val) / len(val) for key, val in self._metrics[mode].items()}  # average the metrics

        # This method can be called both in training and evaluation. When called in evaluation, the keys in `logs`
        # start with "eval_". We need to add the prefix "eval_" to the keys in `metrics` to match the format.
        if mode == "eval":
            metrics = {f"eval_{key}": val for key, val in metrics.items()}

        logs.update(metrics)
        super().log(logs, start_time)
        self._metrics[mode].clear()

    # Ensure the model card is saved along with the checkpoint
    def _save_checkpoint(self, model, trial):
        if self.args.hub_model_id is None:
            model_name = Path(self.args.output_dir).name
        else:
            model_name = self.args.hub_model_id.split("/")[-1]
        self.create_model_card(model_name=model_name)
        super()._save_checkpoint(model, trial)<|MERGE_RESOLUTION|>--- conflicted
+++ resolved
@@ -48,13 +48,10 @@
     truncate_dataset,
 )
 from ..models import clone_chat_template, get_act_offloading_ctx_manager, prepare_peft_model
-<<<<<<< HEAD
 from ..models.modeling_mtp_extension import MTPExtension
+from .base_trainer import BaseTrainer
 from .data_collator import DataCollatorForLanguageModeling
 from .mtp_data_collator import DataCollatorForMTPLanguageModeling
-=======
-from .base_trainer import BaseTrainer
->>>>>>> e5d437ed
 from .sft_config import SFTConfig
 from .utils import (
     create_model_from_path,
@@ -87,8 +84,6 @@
 
 
 @dataclass
-<<<<<<< HEAD
-=======
 class DataCollatorForLanguageModeling(DataCollatorMixin):
     """
     Data collator used for language modeling data. Inputs are dynamically padded to the maximum length of a batch.
@@ -257,7 +252,6 @@
 
 
 @dataclass
->>>>>>> e5d437ed
 class DataCollatorForVisionLanguageModeling(DataCollatorMixin):
     """
     Data collator for vision-language modeling tasks.
@@ -750,7 +744,6 @@
                     f"`processing_class` ({processing_class.__class__.__name__}). Ensure that the `pad_token` exists "
                     "in the vocabulary before using it as a padding token."
                 )
-<<<<<<< HEAD
             # Use MTP data collator if MTP is enabled
             if getattr(args, 'mtp_enabled', False):
                 data_collator = DataCollatorForMTPLanguageModeling(
@@ -768,20 +761,9 @@
                     pad_token_id=pad_token_id,
                     completion_only_loss=self.completion_only_loss,
                     padding_free=self.padding_free,
-                    # Using position_ids without flash_attn hurts the training
-                    return_position_ids=use_flash_attention,
                     pad_to_multiple_of=args.pad_to_multiple_of,
                 )
-        elif data_collator is None and self._is_vlm:
-=======
-            data_collator = DataCollatorForLanguageModeling(
-                pad_token_id=pad_token_id,
-                completion_only_loss=self.completion_only_loss,
-                padding_free=self.padding_free,
-                pad_to_multiple_of=args.pad_to_multiple_of,
-            )
         elif data_collator is None and self._is_vision_dataset:
->>>>>>> e5d437ed
             data_collator = DataCollatorForVisionLanguageModeling(
                 processor=processing_class,
                 max_length=args.max_length,
@@ -885,7 +867,6 @@
         if hasattr(self.model, "add_model_tags"):
             self.model.add_model_tags(self._tag_names)
 
-<<<<<<< HEAD
         # Store MTP configuration for later initialization (after accelerator.prepare)
         self.mtp_enabled = getattr(args, 'mtp_enabled', False)
         if self.mtp_enabled:
@@ -899,10 +880,9 @@
             logger.info(f"MTP will be enabled with {args.mtp_num_predictions} predictions using {args.mtp_head_type} heads ({args.mtp_num_layers} layers, {args.mtp_init_strategy} init)")
         else:
             self.mtp_config = None
-=======
+
         self.aux_loss_enabled = getattr(model.config, "output_router_logits", False)
-
->>>>>>> e5d437ed
+        
     def _prepare_dataset(
         self,
         dataset: Union[Dataset, IterableDataset],
