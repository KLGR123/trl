- sections:
  - local: index
    title: TRL
  - local: installation
    title: Installation
  - local: quickstart
    title: Quickstart
  title: Getting started
- sections:
  - local: dataset_formats
    title: Dataset Formats
  - local: paper_index
    title: Paper Index
  - local: experimental
    title: Experimental
  - local: how_to_train
    title: Training FAQ
  - local: logging
    title: Understanding Logs
  title: Conceptual Guides
- sections:
  - local: clis
    title: Command Line Interface (CLI)
  - local: jobs_training
    title: Training using Jobs
  - local: customization
    title: Customizing the Training
  - local: reducing_memory_usage
    title: Reducing Memory Usage
  - local: speeding_up_training
    title: Speeding Up Training
  - local: distributing_training
    title: Distributing Training
  - local: use_model
    title: Using Trained Models
  title: How-to guides
- sections:
  - local: deepspeed_integration
    title: DeepSpeed
  - local: kernels_hub
    title: Kernels Hub
  - local: liger_kernel_integration
    title: Liger Kernel
  - local: peft_integration
    title: PEFT
  - local: trackio_integration
    title: Trackio
  - local: unsloth_integration
    title: Unsloth
  - local: vllm_integration
    title: vLLM
  title: Integrations
- sections:
  - local: example_overview
    title: Example Overview
  - local: community_tutorials
    title: Community Tutorials
  - local: sentiment_tuning
    title: Sentiment Tuning
  - local: using_llama_models
    title: Training StackLlama
  - local: detoxifying_a_lm
    title: Detoxifying a Language Model
  - local: multi_adapter_rl
    title: Multi Adapter RLHF
  title: Examples
- sections:
  - sections: # Sorted alphabetically
    - local: bco_trainer
      title: BCO
    - local: cpo_trainer
      title: CPO
    - local: dpo_trainer
      title: DPO
    - local: online_dpo_trainer
      title: Online DPO
    - local: gkd_trainer
      title: GKD
    - local: grpo_trainer
      title: GRPO
    - local: kto_trainer
      title: KTO
    - local: nash_md_trainer
      title: Nash-MD
    - local: orpo_trainer
      title: ORPO
    - local: ppo_trainer
      title: PPO
    - local: prm_trainer
      title: PRM
    - local: reward_trainer
      title: Reward
    - local: rloo_trainer
      title: RLOO
    - local: sft_trainer
      title: SFT
<<<<<<< HEAD
    - local: mtp_trainer
      title: Multi-Token Prediction (MTP)
    - local: iterative_sft_trainer
      title: Iterative SFT
=======
>>>>>>> e5d437ed
    - local: xpo_trainer
      title: XPO
    title: Trainers
  - local: models
    title: Model Classes
  - local: model_utils
    title: Model Utilities
  - local: best_of_n
    title: Best of N Sampling
  - local: judges
    title: Judges
  - local: callbacks
    title: Callbacks
  - local: data_utils
    title: Data Utilities
  - local: rewards
    title: Reward Functions
  - local: script_utils
    title: Script Utilities
  - local: others
    title: Others
  title: API<|MERGE_RESOLUTION|>--- conflicted
+++ resolved
@@ -94,13 +94,10 @@
       title: RLOO
     - local: sft_trainer
       title: SFT
-<<<<<<< HEAD
     - local: mtp_trainer
       title: Multi-Token Prediction (MTP)
     - local: iterative_sft_trainer
       title: Iterative SFT
-=======
->>>>>>> e5d437ed
     - local: xpo_trainer
       title: XPO
     title: Trainers
